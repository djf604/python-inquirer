<<<<<<< HEAD
from __future__ import print_function
=======
__version__ = '2.0.0'
>>>>>>> f483eaec

__version__ = '1.0.4'

try:
    from .prompt import prompt
    from .questions import Text, Password, Confirm, List, Checkbox

    __all__ = ['prompt', 'Text', 'Password', 'Confirm', 'List', 'Checkbox']
except ImportError as e:
    print("An error was found, but returning just with the version: %s" % e)<|MERGE_RESOLUTION|>--- conflicted
+++ resolved
@@ -1,10 +1,6 @@
-<<<<<<< HEAD
 from __future__ import print_function
-=======
+
 __version__ = '2.0.0'
->>>>>>> f483eaec
-
-__version__ = '1.0.4'
 
 try:
     from .prompt import prompt
